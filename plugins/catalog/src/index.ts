--- conflicted
+++ resolved
@@ -14,19 +14,17 @@
  * limitations under the License.
  */
 
+export { CatalogClientWrapper } from './CatalogClientWrapper';
 export * from './components/AboutCard';
-<<<<<<< HEAD
-=======
-export { CatalogClientWrapper } from './CatalogClientWrapper';
-export { CatalogLayout } from './components/CatalogPage';
->>>>>>> e47f2a3c
 export { CatalogResultListItem } from './components/CatalogResultListItem';
 export { CatalogTable } from './components/CatalogTable';
 export type { EntityRow as CatalogTableRow } from './components/CatalogTable';
+export * from './components/CatalogTable/columns';
 export { EntityLayout } from './components/EntityLayout';
 export * from './components/EntityOrphanWarning';
 export { EntityPageLayout } from './components/EntityPageLayout';
 export * from './components/EntitySwitch';
+export * from './components/FilteredEntityLayout';
 export { Router } from './components/Router';
 export {
   CatalogEntityPage,
@@ -34,8 +32,8 @@
   catalogPlugin,
   catalogPlugin as plugin,
   EntityAboutCard,
+  EntityDependencyOfComponentsCard,
   EntityDependsOnComponentsCard,
-  EntityDependencyOfComponentsCard,
   EntityDependsOnResourcesCard,
   EntityHasComponentsCard,
   EntityHasResourcesCard,
@@ -43,6 +41,4 @@
   EntityHasSystemsCard,
   EntityLinksCard,
   EntitySystemDiagramCard,
-} from './plugin';
-export * from './components/CatalogTable/columns';
-export * from './components/FilteredEntityLayout';+} from './plugin';